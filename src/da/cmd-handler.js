--- conflicted
+++ resolved
@@ -120,8 +120,8 @@
   }
 
   // Construct the DA URL from org and site
-  const daLocation = `${DA_BASE_URL}/source/${args.org}/${args.site}`;
-  const daImageLocation = `${DA_CONTENT_URL}/${args.org}/${args.site}`;
+  const daAdminUrl = `${DA_BASE_URL}/source/${args.org}/${args.site}`;
+  const daContentUrl = `${DA_CONTENT_URL}/${args.org}/${args.site}`;
   const listUrl = `${DA_BASE_URL}/list/${args.org}/${args.site}`;
 
   // Handle token (optional)
@@ -160,19 +160,14 @@
     if (assetUrls.size === 0) {
       console.warn(chalk.yellow('No asset urls found in the asset-list file. Expected format: {"assets": ["url1", "url2", ...]}'));
     }
-<<<<<<< HEAD
 
     // get the site origin from the asset-list.json
     const siteOrigin = assetListJson.siteOrigin || '';
     if (!siteOrigin) {
       console.warn(chalk.yellow('No site origin found in the asset-list file. Relative references will not be updated.'));
     }
-
-    await processPages(daLocation, assetUrls, siteOrigin, args['da-folder'], args['output'], token);
-=======
     
-    await processPages(daLocation, daImageLocation, assetUrls, args['da-folder'], args['output'], token);
->>>>>>> 8685527e
+    await processPages(daAdminUrl, daContentUrl, assetUrls, siteOrigin, args['da-folder'], args['output'], token);
 
   } catch (err) {
     console.error(chalk.red('Error during processing:', err));
