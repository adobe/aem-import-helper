--- conflicted
+++ resolved
@@ -279,7 +279,7 @@
 
   describe('processPages', () => {
     it('should process pages one by one, downloading and uploading assets immediately', async () => {
-      const createdFolders = new Set(['/html', '/download', '/download/assets', '/test', '/download/assets/test/.page1']);
+      const createdFolders = new Set(['/html', '/download', '/download/assets', '/html', '/download/assets/.page1']);
       const mockFs = {
         existsSync: sinon.stub().callsFake((p) => createdFolders.has(p)),
         mkdirSync: sinon.stub().callsFake((p) => createdFolders.add(p)),
@@ -295,7 +295,7 @@
       const mockDownloadAssets = sinon.stub().resolves([{ status: 'fulfilled', value: 'image.jpg' }]);
       const mockUploadFolder = sinon.stub().resolves({ success: true });
       const mockUploadFile = sinon.stub().resolves({ success: true });
-      const getHTMLFilesStub = sinon.stub().returns(['/test/page1.html']);
+      const getHTMLFilesStub = sinon.stub().returns(['/html/page1.html']);
       const mockDeps = {
         fs: mockFs,
         path: mockPath,
@@ -308,8 +308,8 @@
       };
       const assetUrls = new Set(['image.jpg']);
       const results = await processPages(
-        'https://da.example.com',
-        'https://da.example.com/images',
+        'https://admin.da.live/source/org/site',
+        'https://content.da.live/org/site',
         assetUrls,
         'https://example.com',
         '/html',
@@ -319,24 +319,26 @@
         mockDeps,
       );
       expect(results).to.be.an('array');
-      expect(results[0].filePath).to.equal('/test/page1.html');
+      expect(results[0].filePath).to.equal('/html/page1.html');
       expect(results[0].downloadedAssets).to.deep.equal(['image.jpg']);
       expect(getHTMLFilesStub.calledOnce).to.be.true;
       expect(mockUploadFolder.calledOnce).to.be.true; // Once for assets
       expect(mockUploadFile.calledOnce).to.be.true; // Once for HTML
-<<<<<<< HEAD
       
       // Check that the HTML content was updated with proper references
       const writtenContent = mockFs.writeFileSync.getCall(0).args[1];
-      expect(writtenContent).to.include('https://da.example.com/.page1/image.jpg'); // Asset reference updated
+      expect(writtenContent).to.include('https://content.da.live/org/site/.page1/image.jpg'); // Asset reference updated
+
+      // Final cleanup should be called for the download folder
+      expect(mockFs.unlinkSync.calledWith('/download')).to.be.true;
     });
 
     it('should update page references to point to DA location', async () => {
-      const createdFolders = new Set(['/html', '/download', '/test', '/test/.page1']);
-      const mockFs = {
-        existsSync: sinon.stub().callsFake((p) => createdFolders.has(p)),
-        mkdirSync: sinon.stub().callsFake((p) => createdFolders.add(p)),
-        readFileSync: sinon.stub().returns('<html><img src="image.jpg"><a href="/other-page">Link</a><a href="https://example.com/external">External</a></html>'),
+      const createdFolders = new Set(['/html', '/download', '/html', '/html/.page1']);
+      const mockFs = {
+        existsSync: sinon.stub().callsFake((p) => createdFolders.has(p)),
+        mkdirSync: sinon.stub().callsFake((p) => createdFolders.add(p)),
+        readFileSync: sinon.stub().returns('<html><img src="image.jpg"><a href="/other-page">Link</a><a href="https://example.com/absolute">Absolute</a></html>'),
         writeFileSync: sinon.stub(),
         readdirSync: sinon.stub().returns([]),
         statSync: sinon.stub().returns({ isFile: () => true, isDirectory: () => false }),
@@ -348,7 +350,7 @@
       const mockDownloadAssets = sinon.stub().resolves([{ status: 'fulfilled', value: 'image.jpg' }]);
       const mockUploadFolder = sinon.stub().resolves({ success: true });
       const mockUploadFile = sinon.stub().resolves({ success: true });
-      const getHTMLFilesStub = sinon.stub().returns(['/test/page1.html']);
+      const getHTMLFilesStub = sinon.stub().returns(['/html/page1.html']);
       const mockDeps = {
         fs: mockFs,
         path: mockPath,
@@ -361,7 +363,8 @@
       };
       const assetUrls = new Set(['image.jpg']);
       const results = await processPages(
-        'https://da.example.com',
+        'https://admin.da.live/source/org/site',
+        'https://content.da.live/org/site',
         assetUrls,
         'https://example.com',
         '/html',
@@ -374,13 +377,9 @@
       // Check that the HTML content was updated correctly
       expect(mockFs.writeFileSync.calledOnce).to.be.true;
       const writtenContent = mockFs.writeFileSync.getCall(0).args[1];
-      expect(writtenContent).to.include('https://da.example.com/.page1/image.jpg'); // Asset reference updated
-      expect(writtenContent).to.include('https://da.example.com/other-page'); // Page reference updated
-      expect(writtenContent).to.include('https://da.example.com/external'); // External URL updated to DA location
-=======
-      // Final cleanup should be called for the download folder
-      expect(mockFs.unlinkSync.calledWith('/download')).to.be.true;
->>>>>>> 8685527e
+      expect(writtenContent).to.include('https://content.da.live/org/site/.page1/image.jpg'); // Asset reference updated
+      expect(writtenContent).to.include('https://content.da.live/org/site/other-page'); // Page reference updated
+      expect(writtenContent).to.include('https://content.da.live/org/site/absolute'); // Absolute URL updated
     });
 
     it('should handle pages with no matching assets', async () => {
@@ -413,8 +412,8 @@
       };
       const assetUrls = new Set(['image.jpg']);
       const results = await processPages(
-        'https://da.example.com',
-        'https://da.example.com/images',
+        'https://admin.da.live/source/org/site',
+        'https://content.da.live/org/site',
         assetUrls,
         'https://example.com',
         '/html',
@@ -461,8 +460,8 @@
       };
       const assetUrls = new Set(['image.jpg']);
       await processPages(
-        'https://da.example.com',
-        'https://da.example.com/images',
+        'https://admin.da.live/source/org/site',
+        'https://content.da.live/org/site',
         assetUrls,
         'https://example.com',
         '/html',
@@ -513,8 +512,8 @@
       };
       const assetUrls = new Set(['image.jpg']);
       const results = await processPages(
-        'https://da.example.com',
-        'https://da.example.com/images',
+        'https://admin.da.live/source/org/site',
+        'https://content.da.live/org/site',
         assetUrls,
         'https://example.com',
         '/html',
@@ -559,8 +558,8 @@
       };
       const assetUrls = new Set(['image.jpg']);
       const results = await processPages(
-        'https://da.example.com',
-        'https://da.example.com/images',
+        'https://admin.da.live/source/org/site',
+        'https://content.da.live/org/site',
         assetUrls,
         'https://example.com',
         '/html',
@@ -605,8 +604,8 @@
       };
       const assetUrls = new Set(['image.jpg']);
       await processPages(
-        'https://da.example.com',
-        'https://da.example.com/images',
+        'https://admin.da.live/source/org/site',
+        'https://content.da.live/org/site',
         assetUrls,
         'https://example.com',
         '/html',
@@ -650,8 +649,8 @@
       };
       const assetUrls = new Set(['image.jpg']);
       const results = await processPages(
-        'https://da.example.com',
-        'https://da.example.com/images',
+        'https://admin.da.live/source/org/site',
+        'https://content.da.live/org/site',
         assetUrls,
         'https://example.com',
         '/html',
